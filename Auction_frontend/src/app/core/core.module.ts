import { NgModule } from '@angular/core';
import { CommonModule } from '@angular/common';
import { LoginPageComponent } from './components/login-page/login-page.component';
import { SignupPageComponent } from './components/signup-page/signup-page.component';
import { LandingPageComponent } from './components/landing-page/landing-page.component';
import { SharedModule } from '../shared/shared.module';
import { AboutUsComponent } from './components/about-us/about-us.component';
import { RouterModule } from '@angular/router';
import { PostLoginLandingPageComponent } from './components/post-login-landing-page/post-login-landing-page.component';
import { FormsModule, ReactiveFormsModule } from '@angular/forms';
import { HttpClientModule } from '@angular/common/http';
import { ForgetPasswordComponent } from './components/forget-password/forget-password.component';
import { ResetPasswordComponent } from './components/reset-password/reset-password.component';
import { PricingComponent } from './components/pricing/pricing.component';
<<<<<<< HEAD
import { AuctionComponent } from './components/auction/auction.component';
=======
import { ItemCategoryListingComponent } from './components/item-category-listing/item-category-listing.component';
import { SellerPortalComponent } from './components/seller-portal/seller-portal.component';
import { ItemListingComponent } from './components/item-listing/item-listing.component';
>>>>>>> 75ff65dc

@NgModule({
  declarations: [
    LoginPageComponent,
    SignupPageComponent,
    LandingPageComponent,
    AboutUsComponent,
    PostLoginLandingPageComponent,
    ForgetPasswordComponent,
    ResetPasswordComponent,
    PricingComponent,
<<<<<<< HEAD
    AuctionComponent],
=======
    PostLoginLandingPageComponent,
    ItemCategoryListingComponent,
    SellerPortalComponent,
    ItemListingComponent],
>>>>>>> 75ff65dc
  exports : [
    LandingPageComponent,
    AboutUsComponent
  ],
  imports: [
    CommonModule,
    SharedModule,
    RouterModule,
    FormsModule,
    ReactiveFormsModule,
    HttpClientModule
  ],
})
export class CoreModule { }<|MERGE_RESOLUTION|>--- conflicted
+++ resolved
@@ -12,13 +12,10 @@
 import { ForgetPasswordComponent } from './components/forget-password/forget-password.component';
 import { ResetPasswordComponent } from './components/reset-password/reset-password.component';
 import { PricingComponent } from './components/pricing/pricing.component';
-<<<<<<< HEAD
-import { AuctionComponent } from './components/auction/auction.component';
-=======
 import { ItemCategoryListingComponent } from './components/item-category-listing/item-category-listing.component';
 import { SellerPortalComponent } from './components/seller-portal/seller-portal.component';
 import { ItemListingComponent } from './components/item-listing/item-listing.component';
->>>>>>> 75ff65dc
+import { AuctionComponent } from './components/auction/auction.component';
 
 @NgModule({
   declarations: [
@@ -30,14 +27,11 @@
     ForgetPasswordComponent,
     ResetPasswordComponent,
     PricingComponent,
-<<<<<<< HEAD
-    AuctionComponent],
-=======
     PostLoginLandingPageComponent,
     ItemCategoryListingComponent,
     SellerPortalComponent,
-    ItemListingComponent],
->>>>>>> 75ff65dc
+    ItemListingComponent,
+    AuctionComponent]
   exports : [
     LandingPageComponent,
     AboutUsComponent
