package com.online.auction.constant;

public class AuctionConstants {
    public static final String TIMESTAMP = "timestamp";
    public static final String HTTP_CODE = "httpCode";
    public static final String HTTP_STATUS = "httpStatus";
    public static final String ERROR_MSG = "errorMessage";
    public static final String USER_ALREADY_PRESENT_MSG = "User Already Exists!";
    public static final String USER_NOT_PRESENT_MSG = "User Not Found";
    public static final String UNAUTHORIZED = "UnAuthorized";
    public static final String JWT_EXPIRED_MSG = "JWT token is expired";
    public static final int UNAUTHORIZED_STATUS_CODE = 401;
    public static final String APPLICATION_JSON = "application/json";
    public static final int INTEGER_SEVEN = 7;
    public static final String BEARER = "Bearer ";
    public static final String AUTHORIZATION = "Authorization";
    public static final String INVALID_CREDENTIALS_MSG = "Invalid Credentials";
    public static final String API_VERSION_V1 = "/api/v1";
    public static final String USER = "/user";
    public static final String AUCTION_MAPPING = "/auction";
    public static final String EMAIL_SUBJECT = "Welcome to Bidwise!";
    public static final String EMAIL_BODY_REGISTER = "You have successfully registered in our system!\nTake control and enjoy bidding";
    public static final String ITEM = "/item";
    public static final String ITEM_CATEGORY_NOT_FOUND = "Item category is not present";
    public static final String NEGATIVE_BID_AMOUNT = "Minimum bid amount must be positive";
    public static final String EMPTY_ITEM_NAME = "Item name is required";
    public static final String IMAGE_UPLOAD_FAILED = "Failed to upload image";
    public static final String PASSWORD_RESET_REQUEST = "Password Reset Request";
    public static final String PASSWORD_RESET_LINK_BODY = "To reset your password, click the link below:\n";
    public static final String PASSWORD_RESET_LINK = "http://172.17.3.242:4200/reset-password?token=";
<<<<<<< HEAD
    public static final String ITEM_NOT_FOUND = "Item not found";
    public static final String USER_NOT_AUTHORIZED = "User is not authorized";

=======
    public static final String NATIVE_HEADERS = "nativeHeaders";
    public static final int INTEGER_ZERO = 0;
    public static final String AUCTION_NOT_FOUND_MSG = "Auction not found";
    public static final String ITEM_NOT_FOUND_MSG = "Item not found";
>>>>>>> 86be5121
}<|MERGE_RESOLUTION|>--- conflicted
+++ resolved
@@ -28,14 +28,11 @@
     public static final String PASSWORD_RESET_REQUEST = "Password Reset Request";
     public static final String PASSWORD_RESET_LINK_BODY = "To reset your password, click the link below:\n";
     public static final String PASSWORD_RESET_LINK = "http://172.17.3.242:4200/reset-password?token=";
-<<<<<<< HEAD
     public static final String ITEM_NOT_FOUND = "Item not found";
     public static final String USER_NOT_AUTHORIZED = "User is not authorized";
 
-=======
     public static final String NATIVE_HEADERS = "nativeHeaders";
     public static final int INTEGER_ZERO = 0;
     public static final String AUCTION_NOT_FOUND_MSG = "Auction not found";
     public static final String ITEM_NOT_FOUND_MSG = "Item not found";
->>>>>>> 86be5121
 }